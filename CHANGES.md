--- conflicted
+++ resolved
@@ -7,11 +7,6 @@
 * #44: Fixed some inconsistencies in the way cloneIDs are error-corrected.
 * #30: Added doublet filtering. Cells that appear to be connected to two
   subclusters are detected and removed. The cell IDs of detected doublets
-<<<<<<< HEAD
-  is written to `doublets.txt`. Doublet detection can be disabled with
-  `--keep-doublets`.
-* [#40](https://github.com/frisen-lab/TREX/issues/40): Added `--filtering-cloneids` option for excluding certain cloneIDs
-=======
   are written to `doublets.txt`. Doublet detection can be disabled with
   `--keep-doublets`.
 * Added a filter to `run10x` that always removes cloneIDs with a highly
@@ -19,4 +14,4 @@
   measured using Shannon entropy).
   This includes, for example, cloneIDs consisting of a single, repeated
   nucleotide such as `AAAA...`, but also `AAAAAAAAAAAAAAAAAAAAAAAAAAGAAA`.
->>>>>>> c5146369
+* [#40](https://github.com/frisen-lab/TREX/issues/40): Added `--filtering-cloneids` option for excluding certain cloneIDs